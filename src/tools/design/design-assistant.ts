--- conflicted
+++ resolved
@@ -18,11 +18,7 @@
 import type {
 	Artifact,
 	ConfirmationResult,
-<<<<<<< HEAD
 	CrossSessionConsistencyReport,
-=======
-	ConsistencyEnforcementResult,
->>>>>>> c2e6d0ca
 	DesignSessionConfig,
 	EnforcementPrompt,
 	MethodologyProfile,
@@ -130,11 +126,7 @@
 			await pivotModule.initialize();
 			await coverageEnforcer.initialize();
 			await methodologySelector.initialize();
-<<<<<<< HEAD
 			await crossSessionConsistencyEnforcer.initialize();
-=======
-			await constraintConsistencyEnforcer.initialize();
->>>>>>> c2e6d0ca
 
 			this.initialized = true;
 		} catch (error) {
