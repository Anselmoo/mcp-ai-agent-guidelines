---
mode: 'agent'
model: GPT-4.1
tools: ['githubRepo', 'codebase', 'editFiles']
description: 'A compact, skimmable card with risk badges, prioritized checklist, and a tiny plan'
---
## ⚡ Spark Prompt Template

### Metadata
<<<<<<< HEAD
- Updated: 2025-10-15
=======
- Updated: 2025-10-31
>>>>>>> a4957b55
- Source tool: mcp_ai-agent-guid_spark-prompt-builder
- Suggested filename: spark-prompt-code-hygiene-review-card.prompt.md

# Spark Prompt — Code Hygiene Review Card

A compact, skimmable card with risk badges, prioritized checklist, and a tiny plan

**Experience Qualities**:
1. **clarity** - Fast to scan
2. **responsiveness** - Works on small screens

**Complexity Level**: compact

## Essential Features

### Code Hygiene Review Card
- **Functionality**: Intro summary + risk badges + prioritized checklist + short plan
- **Purpose**: Present a compact actionable review
- **Trigger**: User submits code snippet
- **Progression**: summary → risks → checklist → plan
- **Success criteria**: Easy to skim, actionable, no fluff

## Edge Case Handling

## Design Direction
Clean, minimal, accessible

## Color Selection
light to Improve scan-ability.

- **Primary Color**: #111111 - Body text
- **Accent Color**: #6E56CF - Highlight section headers and key calls to action.
- **Foreground/Background Pairings**:

## Font Selection
Inter, system-ui, -apple-system, Segoe UI, Roboto, Arial, sans-serif to convey Legible at small sizes - System-default stack ensures availability.

- **Typographic Hierarchy**:
  - body: Inter 400/14pxpx/1.4
  - heading: Inter 600/16pxpx/1.3

## Animations
Subtle emphasis only and Avoid distracting motion.

- **Purposeful Meaning**: Draw attention to the most important recommendations
- **Hierarchy of Movement**: minimal

## Component Selection
- **Components**:
- **Customizations**: Use compact sections, bold category labels, and checklist bullets.
- **States**:
  - risk-badge: high, medium, low
- **Icon Selection**: ⚠️, ✅, 🔒, ⚙️, 🧹 for various states
- **Spacing**: tight between dense
- **Mobile**: single-column

# Model-Specific Tips

- Prefer Markdown with clear headings and sections
- Place instructions at the beginning (and optionally re-assert at the end) in long contexts
- Use explicit step numbering for CoT where helpful

- Preferred Style: MARKDOWN

```md
# Instructions
...your task...

# Context
...data...

# Output Format
JSON fields ...
```


## Disclaimer
- References to third-party tools, models, pricing, and limits are indicative and may change.
- Validate choices with official docs and run a quick benchmark before production use.<|MERGE_RESOLUTION|>--- conflicted
+++ resolved
@@ -7,11 +7,7 @@
 ## ⚡ Spark Prompt Template
 
 ### Metadata
-<<<<<<< HEAD
-- Updated: 2025-10-15
-=======
 - Updated: 2025-10-31
->>>>>>> a4957b55
 - Source tool: mcp_ai-agent-guid_spark-prompt-builder
 - Suggested filename: spark-prompt-code-hygiene-review-card.prompt.md
 
